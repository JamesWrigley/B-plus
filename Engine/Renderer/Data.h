#pragma once

#include "../RenderLibs.h"
#include "../Utils.h"
#include "../TomlIO.h"


//Defines various enums and data structures that represent rendering state.


namespace Bplus::GL
{
<<<<<<< HEAD
=======
    //TODO: Move the various ImGUI editor member functions to a separate file.

>>>>>>> 5af92353
    //If the given SDL error code doesn't represent success,
    //    returns false and sets "errOut" to "prefix" plus the SDL error.
    //Otherwise, returns true.
    bool BP_API TrySDL(int returnCode, std::string& errOut, const char* prefix);
    //If the given SDL object is null,
    //    returns false and sets "errOut" to "prefix" plus the SDL error.
    //Otherwise, returns true.
    bool BP_API TrySDL(void* shouldntBeNull, std::string& errOut, const char* prefix);

    #pragma region Enums

    //Define various rendering enums with the help of the "Better Enums" library.
    //The enum values generally line up with OpenGL and/or SDL codes

    //SDL Vsync settings.
    BETTER_ENUM(VsyncModes, int,
        Off = 0,
        On = 1,
        Adaptive = -1
    );

    //Whether to cull polygon faces during rendering (and which side to cull).
    BETTER_ENUM(FaceCullModes, GLenum,
        Off = GL_INVALID_ENUM,
        On = GL_BACK,
        Backwards = GL_FRONT,
        All = GL_FRONT_AND_BACK
    );

    //The various modes for depth/stencil testing.
    BETTER_ENUM(ValueTests, GLenum,
        //The test always passes. Note that this does NOT disable depth writes.
        Off = GL_ALWAYS,
        //The test always fails.
        Never = GL_NEVER,

        //Passes if the fragment's value is less than the "test" value.
        LessThan = GL_LESS,
        //Passes if the fragment's value is less than or equal to the "test" value.
        LessThanOrEqual = GL_LEQUAL,

        //Passes if the fragment's value is greater than the "test" value.
        GreaterThan = GL_GREATER,
        //Passes if the fragment's value is greater than or equal to the "test" value.
        GreaterThanOrEqual = GL_GEQUAL,

        //Passes if the fragment's value is equal to the "test" value.
        Equal = GL_EQUAL,
        //Passes if the fragment's value is not equal to the "test" value.
        NotEqual = GL_NOTEQUAL
    );

    //The various actions that can be taken on a stencil buffer.
    BETTER_ENUM(StencilOps, GLenum,
        //Don't modify the stencil buffer value.
        Nothing = GL_KEEP,

        //Set the stencil buffer value to 0.
        Zero = GL_ZERO,
        //Replace the buffer's value with the fragment's value.
        Replace = GL_REPLACE,
        //Bitwise-NOT the buffer's value.
        Invert = GL_INVERT,

        //Increments the stencil buffer's value, clamping it to stay inside its range.
        IncrementClamp = GL_INCR,
        //Increments the stencil buffer's value, wrapping around to 0 if it's at the max value.
        IncrementWrap = GL_INCR_WRAP,

        //Decrements the stencil buffer's value, clamping it to stay inside its range.
        DecrementClamp = GL_DECR,
        //Decrements the stencil buffer's value, wrapping around to the max value if it's at 0.
        DecrementWrap = GL_DECR_WRAP
    );

    //The different factors that can be used in the blend operation.
    BETTER_ENUM(BlendFactors, GLenum,
        Zero = GL_ZERO,
        One = GL_ONE,

        SrcColor = GL_SRC_COLOR,
        SrcAlpha = GL_SRC_ALPHA,

        InverseSrcColor = GL_ONE_MINUS_SRC_COLOR,
        InverseSrcAlpha = GL_ONE_MINUS_SRC_ALPHA,

        DestColor = GL_DST_COLOR,
        DestAlpha = GL_DST_ALPHA,

        InverseDestColor = GL_ONE_MINUS_DST_COLOR,
        InverseDestAlpha = GL_ONE_MINUS_DST_ALPHA,

        //Unlike the others, this isn't a multiplier --
        //    it replaces the original value with a user-defined constant.
        ConstantColor = GL_CONSTANT_COLOR,
        //Unlike the others, this isn't a multiplier --
        //    it replaces the original value with a user-defined constant.
        ConstantAlpha = GL_CONSTANT_ALPHA,

        //Unlike the others, this isn't a multiplier --
        //    it replaces the original value with a user-defined constant.
        InverseConstantColor = GL_ONE_MINUS_CONSTANT_COLOR,
        //Unlike the others, this isn't a multiplier --
        //    it replaces the original value with a user-defined constant.
        InverseConstantAlpha = GL_ONE_MINUS_CONSTANT_ALPHA
    );
    bool BP_API UsesConstant(BlendFactors factor);

    //The different ways that source and destination color can be combined
    //    (after each is multiplied by their BlendFactor).
    BETTER_ENUM(BlendOps, GLenum,
        Add = GL_FUNC_ADD,
        Subtract = GL_FUNC_SUBTRACT,
        ReverseSubtract = GL_FUNC_REVERSE_SUBTRACT,
        Min = GL_MIN,
        Max = GL_MAX
    );

    //The different ways a buffer can be used,
    //    corresponding to the different OpenGL buffer targets.
    BETTER_ENUM(BufferModes, GLenum,
        MeshVertices = GL_ARRAY_BUFFER,
        MeshIndices = GL_ELEMENT_ARRAY_BUFFER,
        UniformBuffer = GL_UNIFORM_BUFFER,
        DynamicBuffer = GL_SHADER_STORAGE_BUFFER,
        IndirectDrawCommand = GL_DRAW_INDIRECT_BUFFER,
        IndirectComputeCommand = GL_DISPATCH_INDIRECT_BUFFER,
        QueryResult = GL_QUERY_BUFFER,
        
        //"Custom" modes do not have any special inherent meaning;
        //    they exist to allow you to do general buffer work without disturbing
        //    the other buffers activated for the "important" work above.
        Custom1 = GL_COPY_READ_BUFFER,
        Custom2 = GL_COPY_WRITE_BUFFER,
        Custom3 = GL_TEXTURE_BUFFER
    );

<<<<<<< HEAD
    //Below are some data structures grouping related rendering state settings.
=======
    #pragma endregion

    #pragma region Structures
>>>>>>> 5af92353

    #pragma region BlendState<> struct template

    template<typename Constant_t>
    struct BlendState
    {
        BlendFactors Src = BlendFactors::One,
                     Dest = BlendFactors::Zero;
        BlendOps Op = BlendOps::Add;

        //Only used with the various "Constant" blend factors.
        Constant_t Constant;

        bool UsesConstant() const { return GL::UsesConstant(Src) | GL::UsesConstant(Dest); }

        static BlendState Opaque() { return BlendState(); }
        static BlendState Transparent() { return BlendState{ BlendFactors::SrcAlpha,
                                                             BlendFactors::InverseSrcAlpha }; }
        static BlendState Additive() { return BlendState{ BlendFactors::One,
                                                          BlendFactors::Zero }; }

        #pragma region Serialization/GUI

        void FromToml(const toml::Value& tomlData)
        {
            const char* status = "[null]";
            try
            {
                status = "Src";
                Src = IO::EnumFromString<BlendFactors>(tomlData, "Src");

                status = "Dest";
                Dest = IO::EnumFromString<BlendFactors>(tomlData, "Dest");

                status = "Op";
                Op = IO::EnumFromString<BlendOps>(tomlData, "Op");

                status = "Constant";
                if (UsesConstant())
                    if (tomlData.has("Constant"))
                        Constant = IO::FromToml<Constant_t::length(),
                                                Constant_t::value_type>
                                           (*(tomlData.find("Constant")));
                    else
                        throw IO::Exception("Missing field");
            }
            catch (const IO::Exception& e)
            {
                throw IO::Exception(e,
                                    std::string("Error parsing BlendState<>::") + status + ": ");
            }
        }
        toml::Value ToToml() const
        {
            toml::Value tomlData;
            tomlData["Src"] = Src._to_string();
            tomlData["Dest"] = Dest._to_string();
            tomlData["Op"] = Op._to_string();

            if (UsesConstant())
                tomlData["Constant"] = IO::ToToml(Constant);

            return tomlData;
        }

        //Displays Dear ImGUI widgets to edit this instance.
        //Returns whether any changes were made.
        bool EditGUI(std::function<bool(const char*, Constant_t&)> editConstantValue,
                     int popupMaxItemHeight = -1)
        {
            bool changed =
                     ImGui::EnumCombo<BlendFactors>("Src Factor", Src, popupMaxItemHeight) |
                     ImGui::EnumCombo<BlendFactors>("Dest Factor", Dest, popupMaxItemHeight) |
                     ImGui::EnumCombo<BlendOps>("Op", Op, popupMaxItemHeight);
            if (UsesConstant())
                changed |= editConstantValue("Constant", Constant);
            return changed;
        }

        #pragma endregion
    };

    //Note that equality comparisons don't check whether the two states are
    //    *effectively* equal;
    //    only that their fields are identical.
    //There are sometimes multiple ways to represent the same blend effect.

    template<typename Constant_t>
    bool operator==(const BlendState<Constant_t>& a, const BlendState<Constant_t>& b)
    {
        return (a.Src == b.Src) &
               (a.Dest == b.Dest) &
               (a.Op == b.Op) &
               (!a.UsesConstant() | (a.Constant == b.Constant));
    }

    template<typename Constant_t>
    bool operator!=(const BlendState<Constant_t>& a, const BlendState<Constant_t>& b)
    {
        return !(a == b);
    }

    #pragma endregion
    using BlendStateRGB = BlendState<glm::vec3>;
    using BlendStateAlpha = BlendState<glm::vec1>;
    using BlendStateRGBA = BlendState<glm::vec4>;


    struct BP_API StencilTest
    {
        ValueTests Test = ValueTests::Off;
        GLint RefValue = 0;
        GLuint Mask = ~0;

        //Serialization/ImGUI editor:
        void FromToml(const toml::Value& tomlData);
        toml::Value ToToml() const;
        bool EditGUI(int popupMaxItemHeight = -1);
    };
    bool BP_API operator==(const StencilTest& a, const StencilTest& b);
    inline bool BP_API operator!=(const StencilTest& a, const StencilTest& b) { return !(a == b); }


    //What happens to the stencil buffer when a fragment is placed into a pixel.
    struct BP_API StencilResult
    {
        StencilOps OnFailStencil = StencilOps::Nothing,
                   OnPassStencilFailDepth = StencilOps::Nothing,
                   OnPassStencilDepth = StencilOps::Nothing;

        StencilResult() { }
        StencilResult(StencilOps onFailStencil, StencilOps onPassStencilFailDepth,
                      StencilOps onPassStencilDepth)
            : OnFailStencil(onFailStencil), OnPassStencilFailDepth(onPassStencilFailDepth),
              OnPassStencilDepth(onPassStencilDepth) { }
        StencilResult(StencilOps onPassStencilDepth) : OnPassStencilDepth(onPassStencilDepth) { }

        //Serialization/ImGUI editor:
        void FromToml(const toml::Value& tomlData);
        toml::Value ToToml() const;
        bool EditGUI(int popupMaxItemHeight = -1);
    };
    bool BP_API operator==(const StencilResult& a, const StencilResult& b);
    inline bool BP_API operator!=(const StencilResult& a, const StencilResult& b) { return !(a == b); }


    #pragma endregion
}

#pragma region OpenGL handle typedefs

//Creates a type-safe wrapper around a raw OpenGL integer value.
//MUST be invoked in the global namespace!
#define MAKE_GL_STRONG_TYPEDEF(NewName, glName, nullValue) \
    namespace Bplus::GL::OglPtr { \
        strong_typedef_start(NewName, glName, BP_API); \
            strong_typedef_null(nullValue); \
            strong_typedef_defaultConstructor(NewName, Null); \
            strong_typedef_equatable(); \
        strong_typedef_end; \
    } \
    strong_typedef_hashable(Bplus::GL::OglPtr::NewName, BP_API);

MAKE_GL_STRONG_TYPEDEF(ShaderProgram, GLuint, 0);
MAKE_GL_STRONG_TYPEDEF(ShaderUniform, GLint, -1);
MAKE_GL_STRONG_TYPEDEF(Sampler, GLuint, 0);
MAKE_GL_STRONG_TYPEDEF(Image, GLuint, 0); //TODO: Check that 0 is actually "null" for Images
MAKE_GL_STRONG_TYPEDEF(VertexArrayObject, GLuint, 0);
MAKE_GL_STRONG_TYPEDEF(Buffer, GLuint, 0);

#undef MAKE_GL_STRONG_TYPEDEF

#pragma endregion<|MERGE_RESOLUTION|>--- conflicted
+++ resolved
@@ -10,11 +10,6 @@
 
 namespace Bplus::GL
 {
-<<<<<<< HEAD
-=======
-    //TODO: Move the various ImGUI editor member functions to a separate file.
-
->>>>>>> 5af92353
     //If the given SDL error code doesn't represent success,
     //    returns false and sets "errOut" to "prefix" plus the SDL error.
     //Otherwise, returns true.
@@ -152,13 +147,9 @@
         Custom3 = GL_TEXTURE_BUFFER
     );
 
-<<<<<<< HEAD
-    //Below are some data structures grouping related rendering state settings.
-=======
     #pragma endregion
 
     #pragma region Structures
->>>>>>> 5af92353
 
     #pragma region BlendState<> struct template
 
